package scim

import (
	"encoding/json"
	"reflect"
)

func newListResponse(resources []interface{}) listResponse {
	return listResponse{
		TotalResults: len(resources),
		ItemsPerPage: len(resources),
		StartIndex:   1,
		Resources:    resources,
	}
}

// listResponse identifies a query response.
//
// RFC: https://tools.ietf.org/html/rfc7644#section-3.4.2
type listResponse struct {
	// TotalResults is the total number of results returned by the list or query operation.
	// The value may be larger than the number of resources returned, such as when returning
	// a single page of results where multiple pages are available.
	// REQUIRED
	TotalResults int

	// ItemsPerPage is the number of resources returned in a list response page.
	// REQUIRED when partial results are returned due to pagination.
	ItemsPerPage int

	// StartIndex is a 1-based index of the first result in the current set of the list results.
	// REQUIRED when partial results are returned due to pagination.
	StartIndex int

	// Resources is a multi-valued list of complex objects containing the requested resources.
	// This may be a subset of the full set of resources if pagination is requested.
	// REQUIRED if TotalResults is non-zero.
	Resources []interface{}
}

func (l listResponse) MarshalJSON() ([]byte, error) {
<<<<<<< HEAD
	if l.StartIndex == 0 {
		l.StartIndex = 1
	}
	if l.ItemsPerPage == 0 {
		l.ItemsPerPage = reflect.ValueOf(l.Resources).Len()
	}

=======
>>>>>>> aa9ce06a
	return json.Marshal(map[string]interface{}{
		"schemas":      []string{"urn:ietf:params:scim:api:messages:2.0:ListResponse"},
		"totalResults": l.TotalResults,
		"itemsPerPage": l.ItemsPerPage,
		"startIndex":   l.StartIndex,
		"Resources":    l.Resources,
	})
}<|MERGE_RESOLUTION|>--- conflicted
+++ resolved
@@ -2,7 +2,6 @@
 
 import (
 	"encoding/json"
-	"reflect"
 )
 
 func newListResponse(resources []interface{}) listResponse {
@@ -39,16 +38,6 @@
 }
 
 func (l listResponse) MarshalJSON() ([]byte, error) {
-<<<<<<< HEAD
-	if l.StartIndex == 0 {
-		l.StartIndex = 1
-	}
-	if l.ItemsPerPage == 0 {
-		l.ItemsPerPage = reflect.ValueOf(l.Resources).Len()
-	}
-
-=======
->>>>>>> aa9ce06a
 	return json.Marshal(map[string]interface{}{
 		"schemas":      []string{"urn:ietf:params:scim:api:messages:2.0:ListResponse"},
 		"totalResults": l.TotalResults,
